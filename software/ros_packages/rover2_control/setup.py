--- conflicted
+++ resolved
@@ -22,14 +22,10 @@
     tests_require=['pytest'],
     entry_points={
         'console_scripts': [
-<<<<<<< HEAD
-            'drive_control = rover2_control.drive_control:main',
-            'tower_control = rover2_control.tower_and_pan_tilt_control:main'
-=======
             'iris_controller = rover2_control.iris_controller:main',
             'drive_control = rover2_control.drive_control:main',
+            'tower_and_pan_tilt_control = rover2_control.tower_and_pan_tilt_control:main',
             'effectors_control = rover2_control.effectors_control:main'
->>>>>>> 4d45ec15
         ],
     },
 )